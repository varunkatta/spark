/*
 * Licensed to the Apache Software Foundation (ASF) under one or more
 * contributor license agreements.  See the NOTICE file distributed with
 * this work for additional information regarding copyright ownership.
 * The ASF licenses this file to You under the Apache License, Version 2.0
 * (the "License"); you may not use this file except in compliance with
 * the License.  You may obtain a copy of the License at
 *
 *    http://www.apache.org/licenses/LICENSE-2.0
 *
 * Unless required by applicable law or agreed to in writing, software
 * distributed under the License is distributed on an "AS IS" BASIS,
 * WITHOUT WARRANTIES OR CONDITIONS OF ANY KIND, either express or implied.
 * See the License for the specific language governing permissions and
 * limitations under the License.
 */
package org.apache.spark.scheduler.cluster.kubernetes

import java.io.Closeable
import java.net.InetAddress
import java.util.Collections
import java.util.concurrent.{ConcurrentHashMap, ExecutorService, ScheduledExecutorService, ThreadPoolExecutor, TimeUnit}
import java.util.concurrent.atomic.{AtomicInteger, AtomicLong, AtomicReference}

import io.fabric8.kubernetes.api.model._
import io.fabric8.kubernetes.client.{KubernetesClient, KubernetesClientException, Watcher}
import io.fabric8.kubernetes.client.Watcher.Action
<<<<<<< HEAD
import org.apache.commons.io.FilenameUtils
import scala.collection.mutable
=======
import scala.collection.{concurrent, mutable}
>>>>>>> 6cebfb68
import scala.collection.JavaConverters._
import scala.concurrent.{ExecutionContext, Future}

import org.apache.spark.{SparkEnv, SparkException}
import org.apache.spark.deploy.kubernetes.config._
import org.apache.spark.deploy.kubernetes.constants._
import org.apache.spark.rpc.{RpcAddress, RpcCallContext, RpcEndpointAddress, RpcEnv}
import org.apache.spark.scheduler.{ExecutorExited, SlaveLost, TaskSchedulerImpl}
import org.apache.spark.scheduler.cluster.CoarseGrainedClusterMessages.{RetrieveSparkAppConfig, SparkAppConfig}
import org.apache.spark.scheduler.cluster.CoarseGrainedSchedulerBackend
import org.apache.spark.util.Utils

private[spark] class KubernetesClusterSchedulerBackend(
    scheduler: TaskSchedulerImpl,
    rpcEnv: RpcEnv,
    executorPodFactory: ExecutorPodFactory,
    shuffleManager: Option[KubernetesExternalShuffleManager],
    kubernetesClient: KubernetesClient,
    allocatorExecutor: ScheduledExecutorService,
    requestExecutorsService: ExecutorService)
  extends CoarseGrainedSchedulerBackend(scheduler, rpcEnv) {

  import KubernetesClusterSchedulerBackend._

  private val EXECUTOR_ID_COUNTER = new AtomicLong(0L)
  private val RUNNING_EXECUTOR_PODS_LOCK = new Object
  // Indexed by executor IDs and guarded by RUNNING_EXECUTOR_PODS_LOCK.
  private val runningExecutorsToPods = new mutable.HashMap[String, Pod]
  // Indexed by executor pod names and guarded by RUNNING_EXECUTOR_PODS_LOCK.
  private val runningPodsToExecutors = new mutable.HashMap[String, String]
<<<<<<< HEAD
  private val executorPodsByIPs = new ConcurrentHashMap[String, Pod]()
  private val failedPods = new ConcurrentHashMap[String, ExecutorExited]()
  private val executorsToRemove = Collections.newSetFromMap[String](
    new ConcurrentHashMap[String, java.lang.Boolean]()).asScala

  private val executorExtraClasspath = conf.get(
    org.apache.spark.internal.config.EXECUTOR_CLASS_PATH)
  private val executorJarsDownloadDir = conf.get(INIT_CONTAINER_JARS_DOWNLOAD_LOCATION)

  private val executorLabels = ConfigurationUtils.combinePrefixedKeyValuePairsWithDeprecatedConf(
      conf,
      KUBERNETES_EXECUTOR_LABEL_PREFIX,
      KUBERNETES_EXECUTOR_LABELS,
      "executor label")
  require(
      !executorLabels.contains(SPARK_APP_ID_LABEL),
      s"Custom executor labels cannot contain $SPARK_APP_ID_LABEL as it is" +
        s" reserved for Spark.")
  require(
      !executorLabels.contains(SPARK_EXECUTOR_ID_LABEL),
      s"Custom executor labels cannot contain $SPARK_EXECUTOR_ID_LABEL as it is reserved for" +
        s" Spark.")

  private val executorAnnotations =
      ConfigurationUtils.combinePrefixedKeyValuePairsWithDeprecatedConf(
          conf,
          KUBERNETES_EXECUTOR_ANNOTATION_PREFIX,
          KUBERNETES_EXECUTOR_ANNOTATIONS,
          "executor annotation")
  private val nodeSelector =
      ConfigurationUtils.parsePrefixedKeyValuePairs(
          conf,
          KUBERNETES_NODE_SELECTOR_PREFIX,
          "node-selector")
  private var shufflePodCache: Option[ShufflePodCache] = None
  private val executorDockerImage = conf.get(EXECUTOR_DOCKER_IMAGE)
  private val dockerImagePullPolicy = conf.get(DOCKER_IMAGE_PULL_POLICY)
=======
  // TODO(varun): Get rid of this lock object by my making the underlying map a concurrent hash map.
  private val EXECUTOR_PODS_BY_IPS_LOCK = new Object
  // Indexed by executor IP addrs and guarded by EXECUTOR_PODS_BY_IPS_LOCK
  private val executorPodsByIPs = new mutable.HashMap[String, Pod]
  private val podsWithKnownExitReasons: concurrent.Map[String, ExecutorExited] =
      new ConcurrentHashMap[String, ExecutorExited]().asScala
  private val disconnectedPodsByExecutorIdPendingRemoval =
      new ConcurrentHashMap[String, Pod]().asScala

>>>>>>> 6cebfb68
  private val kubernetesNamespace = conf.get(KUBERNETES_NAMESPACE)

  private val kubernetesDriverPodName = conf
    .get(KUBERNETES_DRIVER_POD_NAME)
    .getOrElse(
      throw new SparkException("Must specify the driver pod name"))
  private implicit val requestExecutorContext = ExecutionContext.fromExecutorService(
      requestExecutorsService)

  private val driverPod = try {
    kubernetesClient.pods().inNamespace(kubernetesNamespace).
      withName(kubernetesDriverPodName).get()
  } catch {
    case throwable: Throwable =>
      logError(s"Executor cannot find driver pod.", throwable)
      throw new SparkException(s"Executor cannot find driver pod", throwable)
  }

  override val minRegisteredRatio =
    if (conf.getOption("spark.scheduler.minRegisteredResourcesRatio").isEmpty) {
      0.8
    } else {
      super.minRegisteredRatio
    }

  private val executorWatchResource = new AtomicReference[Closeable]
  protected var totalExpectedExecutors = new AtomicInteger(0)

  private val driverUrl = RpcEndpointAddress(
      conf.get("spark.driver.host"),
      conf.getInt("spark.driver.port", DEFAULT_DRIVER_PORT),
      CoarseGrainedSchedulerBackend.ENDPOINT_NAME).toString

  private val initialExecutors = getInitialTargetExecutorNumber()

  private val podAllocationInterval = conf.get(KUBERNETES_ALLOCATION_BATCH_DELAY)
  require(podAllocationInterval > 0, s"Allocation batch delay " +
    s"$KUBERNETES_ALLOCATION_BATCH_DELAY " +
    s"is $podAllocationInterval, should be a positive integer")

  private val podAllocationSize = conf.get(KUBERNETES_ALLOCATION_BATCH_SIZE)
  require(podAllocationSize > 0, s"Allocation batch size " +
    s"$KUBERNETES_ALLOCATION_BATCH_SIZE " +
    s"is $podAllocationSize, should be a positive integer")

  private val allocatorRunnable = new Runnable {

    // Maintains a map of executor id to count of checks performed to learn the loss reason
    // for an executor.
    private val executorReasonCheckAttemptCounts = new mutable.HashMap[String, Int]

    override def run(): Unit = {
      handleDisconnectedExecutors()
      RUNNING_EXECUTOR_PODS_LOCK.synchronized {
        if (totalRegisteredExecutors.get() < runningExecutorsToPods.size) {
          logDebug("Waiting for pending executors before scaling")
        } else if (totalExpectedExecutors.get() <= runningExecutorsToPods.size) {
          logDebug("Maximum allowed executor limit reached. Not scaling up further.")
        } else {
          val nodeToLocalTaskCount = getNodesWithLocalTaskCounts
          for (i <- 0 until math.min(
              totalExpectedExecutors.get - runningExecutorsToPods.size, podAllocationSize)) {
            val (executorId, pod) = allocateNewExecutorPod(nodeToLocalTaskCount)
            runningExecutorsToPods.put(executorId, pod)
            runningPodsToExecutors.put(pod.getMetadata.getName, executorId)
            logInfo(
              s"Requesting a new executor, total executors is now ${runningExecutorsToPods.size}")
          }
        }
      }
    }

<<<<<<< HEAD
    def removeFailedExecutors(): Unit = {
      val localRunningExecutorsToPods = RUNNING_EXECUTOR_PODS_LOCK.synchronized {
        runningExecutorsToPods.toMap
      }
      executorsToRemove.foreach { case (executorId) =>
        localRunningExecutorsToPods.get(executorId).map { pod: Pod =>
          Option(failedPods.get(pod.getMetadata.getName)).map { executorExited: ExecutorExited =>
            logDebug(s"Removing executor $executorId with loss reason " + executorExited.message)
            removeExecutor(executorId, executorExited)
            if (!executorExited.exitCausedByApp) {
              executorsToRecover.add(executorId)
            }
          }.getOrElse(removeExecutorOrIncrementLossReasonCheckCount(executorId))
        }.getOrElse(removeExecutorOrIncrementLossReasonCheckCount(executorId))

        executorsToRecover.foreach(executorId => {
          executorsToRemove -= executorId
          executorReasonChecks -= executorId
          RUNNING_EXECUTOR_PODS_LOCK.synchronized {
            runningExecutorsToPods.remove(executorId).map { pod: Pod =>
              kubernetesClient.pods().delete(pod)
              runningPodsToExecutors.remove(pod.getMetadata.getName)
            }.getOrElse(logWarning(s"Unable to remove pod for unknown executor $executorId"))
=======
    def handleDisconnectedExecutors(): Unit = {
      // For each disconnected executor, synchronize with the loss reasons that may have been found
      // by the executor pod watcher. If the loss reason was discovered by the watcher,
      // inform the parent class with removeExecutor.
      val disconnectedPodsByExecutorIdPendingRemovalCopy =
          Map.empty ++ disconnectedPodsByExecutorIdPendingRemoval
      disconnectedPodsByExecutorIdPendingRemovalCopy.foreach { case (executorId, executorPod) =>
        val knownExitReason = podsWithKnownExitReasons.remove(executorPod.getMetadata.getName)
        knownExitReason.fold {
          removeExecutorOrIncrementLossReasonCheckCount(executorId)
        } { executorExited =>
          logDebug(s"Removing executor $executorId with loss reason " + executorExited.message)
          removeExecutor(executorId, executorExited)
          // We keep around executors that have exit conditions caused by the application. This
          // allows them to be debugged later on. Otherwise, mark them as to be deleted from the
          // the API server.
          if (!executorExited.exitCausedByApp) {
            deleteExecutorFromClusterAndDataStructures(executorId)
>>>>>>> 6cebfb68
          }
        }
      }
    }

    def removeExecutorOrIncrementLossReasonCheckCount(executorId: String): Unit = {
      val reasonCheckCount = executorReasonCheckAttemptCounts.getOrElse(executorId, 0)
      if (reasonCheckCount >= MAX_EXECUTOR_LOST_REASON_CHECKS) {
        removeExecutor(executorId, SlaveLost("Executor lost for unknown reasons."))
        deleteExecutorFromClusterAndDataStructures(executorId)
      } else {
        executorReasonCheckAttemptCounts.put(executorId, reasonCheckCount + 1)
      }
    }

    def deleteExecutorFromClusterAndDataStructures(executorId: String): Unit = {
      disconnectedPodsByExecutorIdPendingRemoval -= executorId
      executorReasonCheckAttemptCounts -= executorId
      RUNNING_EXECUTOR_PODS_LOCK.synchronized {
        runningExecutorsToPods.remove(executorId).map { pod =>
          kubernetesClient.pods().delete(pod)
          runningPodsToExecutors.remove(pod.getMetadata.getName)
        }.getOrElse(logWarning(s"Unable to remove pod for unknown executor $executorId"))
      }
    }
  }

  private def getInitialTargetExecutorNumber(defaultNumExecutors: Int = 1): Int = {
    if (Utils.isDynamicAllocationEnabled(conf)) {
      val minNumExecutors = conf.getInt("spark.dynamicAllocation.minExecutors", 0)
      val initialNumExecutors = Utils.getDynamicAllocationInitialExecutors(conf)
      val maxNumExecutors = conf.getInt("spark.dynamicAllocation.maxExecutors", 1)
      require(initialNumExecutors >= minNumExecutors && initialNumExecutors <= maxNumExecutors,
        s"initial executor number $initialNumExecutors must between min executor number " +
          s"$minNumExecutors and max executor number $maxNumExecutors")

      initialNumExecutors
    } else {
      conf.getInt("spark.executor.instances", defaultNumExecutors)
    }

  }

  override def applicationId(): String = conf.get("spark.app.id", super.applicationId())

  override def sufficientResourcesRegistered(): Boolean = {
    totalRegisteredExecutors.get() >= initialExecutors * minRegisteredRatio
  }

  override def start(): Unit = {
    super.start()
    executorWatchResource.set(
        kubernetesClient
            .pods()
            .withLabel(SPARK_APP_ID_LABEL, applicationId())
            .watch(new ExecutorPodsWatcher()))

    allocatorExecutor.scheduleWithFixedDelay(
        allocatorRunnable, 0L, podAllocationInterval, TimeUnit.SECONDS)
    shuffleManager.foreach(_.start(applicationId()))

    if (!Utils.isDynamicAllocationEnabled(conf)) {
      doRequestTotalExecutors(initialExecutors)
    }
  }

  override def stop(): Unit = {
    // stop allocation of new resources and caches.
    allocatorExecutor.shutdown()
    shuffleManager.foreach(_.stop())

    // send stop message to executors so they shut down cleanly
    super.stop()

    // then delete the executor pods
    // TODO investigate why Utils.tryLogNonFatalError() doesn't work in this context.
    // When using Utils.tryLogNonFatalError some of the code fails but without any logs or
    // indication as to why.
    try {
      RUNNING_EXECUTOR_PODS_LOCK.synchronized {
        runningExecutorsToPods.values.foreach(kubernetesClient.pods().delete(_))
        runningExecutorsToPods.clear()
        runningPodsToExecutors.clear()
      }
      executorPodsByIPs.clear()
      val resource = executorWatchResource.getAndSet(null)
      if (resource != null) {
        resource.close()
      }
    } catch {
      case e: Throwable => logError("Uncaught exception while shutting down controllers.", e)
    }
    try {
      logInfo("Closing kubernetes client")
      kubernetesClient.close()
    } catch {
      case e: Throwable => logError("Uncaught exception closing Kubernetes client.", e)
    }
  }

  /**
   * @return A map of K8s cluster nodes to the number of tasks that could benefit from data
   *         locality if an executor launches on the cluster node.
   */
  private def getNodesWithLocalTaskCounts() : Map[String, Int] = {
    val nodeToLocalTaskCount = mutable.Map[String, Int]() ++
      KubernetesClusterSchedulerBackend.this.synchronized {
        hostToLocalTaskCount
      }
    for (pod <- executorPodsByIPs.values().asScala) {
      // Remove cluster nodes that are running our executors already.
      // TODO: This prefers spreading out executors across nodes. In case users want
      // consolidating executors on fewer nodes, introduce a flag. See the spark.deploy.spreadOut
      // flag that Spark standalone has: https://spark.apache.org/docs/latest/spark-standalone.html
      nodeToLocalTaskCount.remove(pod.getSpec.getNodeName).nonEmpty ||
        nodeToLocalTaskCount.remove(pod.getStatus.getHostIP).nonEmpty ||
        nodeToLocalTaskCount.remove(
          InetAddress.getByName(pod.getStatus.getHostIP).getCanonicalHostName).nonEmpty
    }
    nodeToLocalTaskCount.toMap[String, Int]
  }

  /**
   * Allocates a new executor pod
   *
   * @param nodeToLocalTaskCount  A map of K8s cluster nodes to the number of tasks that could
   *                              benefit from data locality if an executor launches on the cluster
   *                              node.
   * @return A tuple of the new executor name and the Pod data structure.
   */
  private def allocateNewExecutorPod(nodeToLocalTaskCount: Map[String, Int]): (String, Pod) = {
    val executorId = EXECUTOR_ID_COUNTER.incrementAndGet().toString
    val executorPod = executorPodFactory.createExecutorPod(
        executorId,
        applicationId(),
        driverUrl,
        conf.getExecutorEnv,
        driverPod,
        nodeToLocalTaskCount)
    try {
      (executorId, kubernetesClient.pods.create(executorPod))
    } catch {
      case throwable: Throwable =>
        logError("Failed to allocate executor pod.", throwable)
        throw throwable
    }
  }

  override def doRequestTotalExecutors(requestedTotal: Int): Future[Boolean] = Future[Boolean] {
    totalExpectedExecutors.set(requestedTotal)
    true
  }

  override def doKillExecutors(executorIds: Seq[String]): Future[Boolean] = Future[Boolean] {
    RUNNING_EXECUTOR_PODS_LOCK.synchronized {
      for (executor <- executorIds) {
        val maybeRemovedExecutor = runningExecutorsToPods.remove(executor)
        maybeRemovedExecutor.foreach { executorPod =>
          kubernetesClient.pods().delete(executorPod)
          disconnectedPodsByExecutorIdPendingRemoval(executor) = executorPod
          runningPodsToExecutors.remove(executorPod.getMetadata.getName)
        }
        if (maybeRemovedExecutor.isEmpty) {
          logWarning(s"Unable to remove pod for unknown executor $executor")
        }
      }
    }
    true
  }

  def getExecutorPodByIP(podIP: String): Option[Pod] = {
    // Note: Per https://github.com/databricks/scala-style-guide#concurrency, we don't
    // want to be switching to scala.collection.concurrent.Map on
    // executorPodsByIPs.
      val pod = executorPodsByIPs.get(podIP)
      Option(pod)
  }

  private class ExecutorPodsWatcher extends Watcher[Pod] {

    private val DEFAULT_CONTAINER_FAILURE_EXIT_STATUS = -1

    override def eventReceived(action: Action, pod: Pod): Unit = {
      if (action == Action.MODIFIED && pod.getStatus.getPhase == "Running"
          && pod.getMetadata.getDeletionTimestamp == null) {
        val podIP = pod.getStatus.getPodIP
        val clusterNodeName = pod.getSpec.getNodeName
        logDebug(s"Executor pod $pod ready, launched at $clusterNodeName as IP $podIP.")
          executorPodsByIPs.put(podIP, pod)
      } else if ((action == Action.MODIFIED && pod.getMetadata.getDeletionTimestamp != null) ||
          action == Action.DELETED || action == Action.ERROR) {
        val podName = pod.getMetadata.getName
        val podIP = pod.getStatus.getPodIP
        logDebug(s"Executor pod $podName at IP $podIP was at $action.")
        if (podIP != null) {
          executorPodsByIPs.remove(podIP)
        }
        if (action == Action.ERROR) {
          logInfo(s"Received pod $podName exited event. Reason: " + pod.getStatus.getReason)
          handleErroredPod(pod)
        } else if (action == Action.DELETED) {
          logInfo(s"Received delete pod $podName event. Reason: " + pod.getStatus.getReason)
          handleDeletedPod(pod)
        }
      }
    }

    override def onClose(cause: KubernetesClientException): Unit = {
      logDebug("Executor pod watch closed.", cause)
    }

    def getExecutorExitStatus(pod: Pod): Int = {
      val containerStatuses = pod.getStatus.getContainerStatuses
      if (!containerStatuses.isEmpty) {
        // we assume the first container represents the pod status. This assumption may not hold
        // true in the future. Revisit this if side-car containers start running inside executor
        // pods.
        getExecutorExitStatus(containerStatuses.get(0))
      } else DEFAULT_CONTAINER_FAILURE_EXIT_STATUS
    }

    def getExecutorExitStatus(containerStatus: ContainerStatus): Int = {
      Option(containerStatus.getState).map(containerState =>
        Option(containerState.getTerminated).map(containerStateTerminated =>
          containerStateTerminated.getExitCode.intValue()).getOrElse(UNKNOWN_EXIT_CODE)
      ).getOrElse(UNKNOWN_EXIT_CODE)
    }

    def isPodAlreadyReleased(pod: Pod): Boolean = {
      RUNNING_EXECUTOR_PODS_LOCK.synchronized {
        !runningPodsToExecutors.contains(pod.getMetadata.getName)
      }
    }

    def handleErroredPod(pod: Pod): Unit = {
      val containerExitStatus = getExecutorExitStatus(pod)
      // container was probably actively killed by the driver.
      val exitReason = if (isPodAlreadyReleased(pod)) {
          ExecutorExited(containerExitStatus, exitCausedByApp = false,
            s"Container in pod " + pod.getMetadata.getName +
              " exited from explicit termination request.")
        } else {
          val containerExitReason = containerExitStatus match {
            case VMEM_EXCEEDED_EXIT_CODE | PMEM_EXCEEDED_EXIT_CODE =>
              memLimitExceededLogMessage(pod.getStatus.getReason)
            case _ =>
              // Here we can't be sure that that exit was caused by the application but this seems
              // to be the right default since we know the pod was not explicitly deleted by
              // the user.
              s"Pod ${pod.getMetadata.getName}'s executor container exited with exit status" +
                s" code $containerExitStatus."
          }
          ExecutorExited(containerExitStatus, exitCausedByApp = true, containerExitReason)
        }
        podsWithKnownExitReasons.put(pod.getMetadata.getName, exitReason)
    }

    def handleDeletedPod(pod: Pod): Unit = {
      val exitMessage = if (isPodAlreadyReleased(pod)) {
        s"Container in pod ${pod.getMetadata.getName} exited from explicit termination request."
      } else {
        s"Pod ${pod.getMetadata.getName} deleted or lost."
      }
      val exitReason = ExecutorExited(
          getExecutorExitStatus(pod), exitCausedByApp = false, exitMessage)
      podsWithKnownExitReasons.put(pod.getMetadata.getName, exitReason)
    }
  }

  override def createDriverEndpoint(properties: Seq[(String, String)]): DriverEndpoint = {
    new KubernetesDriverEndpoint(rpcEnv, properties)
  }

  private class KubernetesDriverEndpoint(
    rpcEnv: RpcEnv,
    sparkProperties: Seq[(String, String)])
    extends DriverEndpoint(rpcEnv, sparkProperties) {

    override def onDisconnected(rpcAddress: RpcAddress): Unit = {
      addressToExecutorId.get(rpcAddress).foreach { executorId =>
        if (disableExecutor(executorId)) {
          RUNNING_EXECUTOR_PODS_LOCK.synchronized {
            runningExecutorsToPods.get(executorId).foreach { pod =>
              disconnectedPodsByExecutorIdPendingRemoval(executorId) = pod
            }
          }
        }
      }
    }

    override def receiveAndReply(
      context: RpcCallContext): PartialFunction[Any, Unit] = {
      new PartialFunction[Any, Unit]() {
        override def isDefinedAt(msg: Any): Boolean = {
          msg match {
            case RetrieveSparkAppConfig(_) =>
              shuffleManager.isDefined
            case _ => false
          }
        }

        override def apply(msg: Any): Unit = {
          msg match {
            case RetrieveSparkAppConfig(executorId) if shuffleManager.isDefined =>
              val runningExecutorPod = RUNNING_EXECUTOR_PODS_LOCK.synchronized {
                kubernetesClient
                  .pods()
                  .withName(runningExecutorsToPods(executorId).getMetadata.getName)
                  .get()
              }
              val shuffleSpecificProperties = shuffleManager.get
                  .getShuffleServiceConfigurationForExecutor(runningExecutorPod)
              val reply = SparkAppConfig(
                  sparkProperties ++ shuffleSpecificProperties,
                  SparkEnv.get.securityManager.getIOEncryptionKey())
              context.reply(reply)
          }
        }
      }.orElse(super.receiveAndReply(context))
    }
  }
}

private object KubernetesClusterSchedulerBackend {
  private val VMEM_EXCEEDED_EXIT_CODE = -103
  private val PMEM_EXCEEDED_EXIT_CODE = -104
  private val UNKNOWN_EXIT_CODE = -111
  // Number of times we are allowed check for the loss reason for an executor before we give up
  // and assume the executor failed for good, and attribute it to a framework fault.
  val MAX_EXECUTOR_LOST_REASON_CHECKS = 10

  def memLimitExceededLogMessage(diagnostics: String): String = {
    s"Pod/Container killed for exceeding memory limits. $diagnostics" +
      " Consider boosting spark executor memory overhead."
  }
}
<|MERGE_RESOLUTION|>--- conflicted
+++ resolved
@@ -25,12 +25,7 @@
 import io.fabric8.kubernetes.api.model._
 import io.fabric8.kubernetes.client.{KubernetesClient, KubernetesClientException, Watcher}
 import io.fabric8.kubernetes.client.Watcher.Action
-<<<<<<< HEAD
-import org.apache.commons.io.FilenameUtils
 import scala.collection.mutable
-=======
-import scala.collection.{concurrent, mutable}
->>>>>>> 6cebfb68
 import scala.collection.JavaConverters._
 import scala.concurrent.{ExecutionContext, Future}
 
@@ -61,55 +56,10 @@
   private val runningExecutorsToPods = new mutable.HashMap[String, Pod]
   // Indexed by executor pod names and guarded by RUNNING_EXECUTOR_PODS_LOCK.
   private val runningPodsToExecutors = new mutable.HashMap[String, String]
-<<<<<<< HEAD
   private val executorPodsByIPs = new ConcurrentHashMap[String, Pod]()
-  private val failedPods = new ConcurrentHashMap[String, ExecutorExited]()
-  private val executorsToRemove = Collections.newSetFromMap[String](
-    new ConcurrentHashMap[String, java.lang.Boolean]()).asScala
-
-  private val executorExtraClasspath = conf.get(
-    org.apache.spark.internal.config.EXECUTOR_CLASS_PATH)
-  private val executorJarsDownloadDir = conf.get(INIT_CONTAINER_JARS_DOWNLOAD_LOCATION)
-
-  private val executorLabels = ConfigurationUtils.combinePrefixedKeyValuePairsWithDeprecatedConf(
-      conf,
-      KUBERNETES_EXECUTOR_LABEL_PREFIX,
-      KUBERNETES_EXECUTOR_LABELS,
-      "executor label")
-  require(
-      !executorLabels.contains(SPARK_APP_ID_LABEL),
-      s"Custom executor labels cannot contain $SPARK_APP_ID_LABEL as it is" +
-        s" reserved for Spark.")
-  require(
-      !executorLabels.contains(SPARK_EXECUTOR_ID_LABEL),
-      s"Custom executor labels cannot contain $SPARK_EXECUTOR_ID_LABEL as it is reserved for" +
-        s" Spark.")
-
-  private val executorAnnotations =
-      ConfigurationUtils.combinePrefixedKeyValuePairsWithDeprecatedConf(
-          conf,
-          KUBERNETES_EXECUTOR_ANNOTATION_PREFIX,
-          KUBERNETES_EXECUTOR_ANNOTATIONS,
-          "executor annotation")
-  private val nodeSelector =
-      ConfigurationUtils.parsePrefixedKeyValuePairs(
-          conf,
-          KUBERNETES_NODE_SELECTOR_PREFIX,
-          "node-selector")
-  private var shufflePodCache: Option[ShufflePodCache] = None
-  private val executorDockerImage = conf.get(EXECUTOR_DOCKER_IMAGE)
-  private val dockerImagePullPolicy = conf.get(DOCKER_IMAGE_PULL_POLICY)
-=======
-  // TODO(varun): Get rid of this lock object by my making the underlying map a concurrent hash map.
-  private val EXECUTOR_PODS_BY_IPS_LOCK = new Object
-  // Indexed by executor IP addrs and guarded by EXECUTOR_PODS_BY_IPS_LOCK
-  private val executorPodsByIPs = new mutable.HashMap[String, Pod]
-  private val podsWithKnownExitReasons: concurrent.Map[String, ExecutorExited] =
-      new ConcurrentHashMap[String, ExecutorExited]().asScala
-  private val disconnectedPodsByExecutorIdPendingRemoval =
-      new ConcurrentHashMap[String, Pod]().asScala
-
->>>>>>> 6cebfb68
+  private val podsWithKnownExitReasons = new ConcurrentHashMap[String, ExecutorExited]()
+  private val disconnectedPodsByExecutorIdPendingRemoval = new ConcurrentHashMap[String, Pod]()
+
   private val kubernetesNamespace = conf.get(KUBERNETES_NAMESPACE)
 
   private val kubernetesDriverPodName = conf
@@ -182,39 +132,14 @@
       }
     }
 
-<<<<<<< HEAD
-    def removeFailedExecutors(): Unit = {
-      val localRunningExecutorsToPods = RUNNING_EXECUTOR_PODS_LOCK.synchronized {
-        runningExecutorsToPods.toMap
-      }
-      executorsToRemove.foreach { case (executorId) =>
-        localRunningExecutorsToPods.get(executorId).map { pod: Pod =>
-          Option(failedPods.get(pod.getMetadata.getName)).map { executorExited: ExecutorExited =>
-            logDebug(s"Removing executor $executorId with loss reason " + executorExited.message)
-            removeExecutor(executorId, executorExited)
-            if (!executorExited.exitCausedByApp) {
-              executorsToRecover.add(executorId)
-            }
-          }.getOrElse(removeExecutorOrIncrementLossReasonCheckCount(executorId))
-        }.getOrElse(removeExecutorOrIncrementLossReasonCheckCount(executorId))
-
-        executorsToRecover.foreach(executorId => {
-          executorsToRemove -= executorId
-          executorReasonChecks -= executorId
-          RUNNING_EXECUTOR_PODS_LOCK.synchronized {
-            runningExecutorsToPods.remove(executorId).map { pod: Pod =>
-              kubernetesClient.pods().delete(pod)
-              runningPodsToExecutors.remove(pod.getMetadata.getName)
-            }.getOrElse(logWarning(s"Unable to remove pod for unknown executor $executorId"))
-=======
     def handleDisconnectedExecutors(): Unit = {
       // For each disconnected executor, synchronize with the loss reasons that may have been found
       // by the executor pod watcher. If the loss reason was discovered by the watcher,
       // inform the parent class with removeExecutor.
-      val disconnectedPodsByExecutorIdPendingRemovalCopy =
-          Map.empty ++ disconnectedPodsByExecutorIdPendingRemoval
-      disconnectedPodsByExecutorIdPendingRemovalCopy.foreach { case (executorId, executorPod) =>
-        val knownExitReason = podsWithKnownExitReasons.remove(executorPod.getMetadata.getName)
+      disconnectedPodsByExecutorIdPendingRemoval.keys().asScala.foreach { case (executorId) =>
+        val executorPod = disconnectedPodsByExecutorIdPendingRemoval.get(executorId)
+        val knownExitReason = Option(podsWithKnownExitReasons.remove(
+          executorPod.getMetadata.getName))
         knownExitReason.fold {
           removeExecutorOrIncrementLossReasonCheckCount(executorId)
         } { executorExited =>
@@ -225,7 +150,6 @@
           // the API server.
           if (!executorExited.exitCausedByApp) {
             deleteExecutorFromClusterAndDataStructures(executorId)
->>>>>>> 6cebfb68
           }
         }
       }
@@ -242,7 +166,7 @@
     }
 
     def deleteExecutorFromClusterAndDataStructures(executorId: String): Unit = {
-      disconnectedPodsByExecutorIdPendingRemoval -= executorId
+      disconnectedPodsByExecutorIdPendingRemoval.remove(executorId)
       executorReasonCheckAttemptCounts -= executorId
       RUNNING_EXECUTOR_PODS_LOCK.synchronized {
         runningExecutorsToPods.remove(executorId).map { pod =>
@@ -385,7 +309,7 @@
         val maybeRemovedExecutor = runningExecutorsToPods.remove(executor)
         maybeRemovedExecutor.foreach { executorPod =>
           kubernetesClient.pods().delete(executorPod)
-          disconnectedPodsByExecutorIdPendingRemoval(executor) = executorPod
+          disconnectedPodsByExecutorIdPendingRemoval.put(executor, executorPod)
           runningPodsToExecutors.remove(executorPod.getMetadata.getName)
         }
         if (maybeRemovedExecutor.isEmpty) {
@@ -509,7 +433,7 @@
         if (disableExecutor(executorId)) {
           RUNNING_EXECUTOR_PODS_LOCK.synchronized {
             runningExecutorsToPods.get(executorId).foreach { pod =>
-              disconnectedPodsByExecutorIdPendingRemoval(executorId) = pod
+              disconnectedPodsByExecutorIdPendingRemoval.put(executorId, pod)
             }
           }
         }
